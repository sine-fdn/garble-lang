[package]
name = "garble_lang"
version = "0.4.0"
edition = "2021"
rust-version = "1.60.0"
description = "Turing-Incomplete Programming Language for Multi-Party Computation with Garbled Circuits"
repository = "https://github.com/sine-fdn/garble/"
license = "MIT"
categories = ["command-line-utilities", "compilers"]
keywords = [
    "programming-language",
    "secure-computation",
    "garbled-circuits",
    "circuit-description",
    "smpc",
]

[[bin]]
name = "garble"
path = "src/main.rs"
required-features = ["bin"]

[dependencies]
<<<<<<< HEAD
clap = { version = "4.5.10", features = ["derive"], optional = true }
=======
clap = { version = "4.5.15", features = ["derive"], optional = true }
>>>>>>> 1e52a4ef
serde = { version = "1.0", features = ["derive"], optional = true }

[features]
bin = ["clap"]
plot = []

[dev-dependencies]
quickcheck = "1"
quickcheck_macros = "1"
plotters = "0.3.6"<|MERGE_RESOLUTION|>--- conflicted
+++ resolved
@@ -21,11 +21,7 @@
 required-features = ["bin"]
 
 [dependencies]
-<<<<<<< HEAD
-clap = { version = "4.5.10", features = ["derive"], optional = true }
-=======
 clap = { version = "4.5.15", features = ["derive"], optional = true }
->>>>>>> 1e52a4ef
 serde = { version = "1.0", features = ["derive"], optional = true }
 
 [features]
